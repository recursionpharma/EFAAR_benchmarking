{
 "cells": [
  {
   "cell_type": "code",
   "execution_count": 1,
   "id": "35b44634",
   "metadata": {},
   "outputs": [
    {
     "name": "stderr",
     "output_type": "stream",
     "text": [
      "/mnt/ps/home/CORP/safiye.celik/.pyenv/versions/eben/lib/python3.10/site-packages/scvi/_settings.py:63: UserWarning: Since v1.0.0, scvi-tools no longer uses a random seed by default. Run `scvi.settings.seed = 0` to reproduce results from previous versions.\n",
      "  self.seed = seed\n",
      "/mnt/ps/home/CORP/safiye.celik/.pyenv/versions/eben/lib/python3.10/site-packages/scvi/_settings.py:70: UserWarning: Setting `dl_pin_memory_gpu_training` is deprecated in v1.0 and will be removed in v1.1. Please pass in `pin_memory` to the data loaders instead.\n",
      "  self.dl_pin_memory_gpu_training = (\n",
      "/mnt/ps/home/CORP/safiye.celik/.pyenv/versions/eben/lib/python3.10/site-packages/tqdm/auto.py:21: TqdmWarning: IProgress not found. Please update jupyter and ipywidgets. See https://ipywidgets.readthedocs.io/en/stable/user_install.html\n",
      "  from .autonotebook import tqdm as notebook_tqdm\n"
     ]
    },
    {
     "name": "stdout",
     "output_type": "stream",
     "text": [
      "[(0.01, 0.99), (0.02, 0.98), (0.03, 0.97), (0.04, 0.96), (0.05, 0.95), (0.06, 0.94), (0.07, 0.93), (0.08, 0.92), (0.09, 0.91), (0.1, 0.9)]\n"
     ]
    }
   ],
   "source": [
    "from efaar_benchmarking.data_loading import load_replogle\n",
    "from efaar_benchmarking.efaar import *\n",
    "from efaar_benchmarking.constants import *\n",
    "from efaar_benchmarking.benchmarking import univariate_consistency_benchmark, multivariate_benchmark\n",
    "from efaar_benchmarking.plotting import plot_recall\n",
    "\n",
    "recall_threshold_pairs = []\n",
    "start = 0.01\n",
    "end = 0.99\n",
    "step = 0.01\n",
    "\n",
    "while start <= .105 and end >= .895:\n",
    "    recall_threshold_pairs.append((round(start,2), round(end,2)))\n",
    "    start += step\n",
    "    end -= step\n",
    "\n",
    "print(recall_threshold_pairs)"
   ]
  },
  {
   "cell_type": "code",
   "execution_count": null,
   "id": "fc927454",
   "metadata": {},
<<<<<<< HEAD
   "outputs": [
    {
     "name": "stdout",
     "output_type": "stream",
     "text": [
      "128\n"
     ]
    }
   ],
   "source": [
    "pc_counts = [128, 256, 512, 1024]\n",
    "all_embeddings_pre_agg = {}\n",
    "\n",
    "adata_norm = load_replogle(\"genome_wide\", \"normalized\", \"../../project\")\n",
    "metadata = adata_norm.obs\n",
    "### PCA embeddings with different PC counts and alignment\n",
    "for pcc in pc_counts:\n",
    "    print(pcc)\n",
    "    embeddings = embed_by_pca_anndata(adata_norm, pcc)\n",
    "    for k, fn in {f\"PCA{pcc}-CS\": centerscale_on_controls, f\"PCA{pcc}-TVN\": tvn_on_controls}.items():\n",
    "        all_embeddings_pre_agg[k] = fn(embeddings, metadata, pert_col=REPLOGLE_PERT_LABEL_COL, control_key=REPLOGLE_CONTROL_PERT_LABEL)\n",
    "del adata_norm\n",
    "\n",
    "adata_raw = load_replogle(\"genome_wide\", \"raw\", \"../../project\")\n",
    "metadata = adata_raw.obs\n",
    "### scVI embeddings with different latent and hidden node counts and alignment\n",
    "for pcc in pc_counts:\n",
    "    print(pcc)\n",
    "    embeddings = embed_by_scvi_anndata(adata_raw, n_latent=pcc, n_hidden=pcc*2)\n",
    "    for k, fn in {f\"scVI{pcc}-CS\": centerscale_on_controls, f\"scVI{pcc}-TVN\": tvn_on_controls}.items():\n",
    "        all_embeddings_pre_agg[k] = fn(embeddings, metadata, pert_col=REPLOGLE_PERT_LABEL_COL, control_key=REPLOGLE_CONTROL_PERT_LABEL)\n",
    "del adata_raw\n",
    "\n",
    "### Aggregate and compute metrics\n",
    "for right_sided in [False]:\n",
    "    all_metrics = {}\n",
    "    for k, embeddings in all_embeddings_pre_agg.items():\n",
    "        # consistency_pvals = univariate_consistency_benchmark(embeddings, metadata, pert_col=REPLOGLE_PERT_LABEL_COL, keys_to_drop=[REPLOGLE_CONTROL_PERT_LABEL])\n",
    "        map_data = aggregate(embeddings, metadata, pert_col=REPLOGLE_PERT_LABEL_COL, control_key=REPLOGLE_CONTROL_PERT_LABEL)\n",
    "        metrics = multivariate_benchmark(map_data, recall_thr_pairs=recall_threshold_pairs, pert_col=REPLOGLE_PERT_LABEL_COL, n_null_samples = 10000, n_iterations = 1, right_sided=right_sided)\n",
    "        print(k)\n",
    "        print(metrics.groupby('source')['recall_0.05_0.95'].mean())\n",
    "        all_metrics[f\"GWPS {k}\"] = metrics\n",
    "    plot_recall(all_metrics, right_sided=right_sided, title=\"Right tail only\" if right_sided else \"Both tails\")"
=======
   "outputs": [],
   "source": [
    "maps2build = [\"PCA-CS\", \"scVI-CS\", \"scVI-TVN\"]\n",
    "for m in maps2build:\n",
    "    if m in [\"scVI-CS\", \"scVI-TVN\"]:\n",
    "        adata = load_replogle(\"genome_wide\", \"raw\") # use for scVI Embeddings\n",
    "        embeddings = embed_by_scvi_anndata(adata) # scVI Embeddings\n",
    "        metadata = adata.obs\n",
    "        fn = tvn_on_controls if \"TVN\" in m else centerscale_on_controls\n",
    "        embeddings = fn(embeddings, metadata, pert_col=REPLOGLE_PERT_LABEL_COL, control_key=REPLOGLE_CONTROL_PERT_LABEL)\n",
    "    else:\n",
    "        adata = load_replogle(\"genome_wide\", \"normalized\") # use for PCA Embeddings\n",
    "        embeddings = embed_by_pca_anndata(adata) # PCA Embeddings\n",
    "        metadata = adata.obs\n",
    "        embeddings = centerscale_on_controls(embeddings, metadata, pert_col=REPLOGLE_PERT_LABEL_COL, control_key=REPLOGLE_CONTROL_PERT_LABEL)\n",
    "    # consistency_pvals = univariate_consistency_benchmark(embeddings, metadata, pert_col=REPLOGLE_PERT_LABEL_COL, keys_to_drop=[REPLOGLE_CONTROL_PERT_LABEL])\n",
    "    map_data = aggregate(embeddings, metadata, pert_col=REPLOGLE_PERT_LABEL_COL, control_key=REPLOGLE_CONTROL_PERT_LABEL)\n",
    "    for right_sided in [False]:\n",
    "        metrics = multivariate_benchmark(map_data, recall_thr_pairs=recall_threshold_pairs, pert_col=REPLOGLE_PERT_LABEL_COL, n_null_samples = 10000, n_iterations = 1, right_sided=right_sided)\n",
    "        plot_recall({f'GWPS {m}': metrics}, right_sided=right_sided, title=\"Right tail only\" if right_sided else \"Both tails\")\n",
    "        print(metrics.groupby('source')['recall_0.05_0.95'].mean())"
>>>>>>> cbb798d9
   ]
  },
  {
   "cell_type": "code",
   "execution_count": null,
<<<<<<< HEAD
   "id": "a1271fd7-1473-4728-b539-c64d6d7b3ac4",
=======
   "id": "73b7fabb",
>>>>>>> cbb798d9
   "metadata": {},
   "outputs": [],
   "source": []
  }
 ],
 "metadata": {
  "kernelspec": {
   "display_name": "eben",
   "language": "python",
   "name": "eben"
  },
  "language_info": {
   "codemirror_mode": {
    "name": "ipython",
    "version": 3
   },
   "file_extension": ".py",
   "mimetype": "text/x-python",
   "name": "python",
   "nbconvert_exporter": "python",
   "pygments_lexer": "ipython3",
   "version": "3.10.4"
  }
 },
 "nbformat": 4,
 "nbformat_minor": 5
}<|MERGE_RESOLUTION|>--- conflicted
+++ resolved
@@ -2,30 +2,10 @@
  "cells": [
   {
    "cell_type": "code",
-   "execution_count": 1,
+   "execution_count": null,
    "id": "35b44634",
    "metadata": {},
-   "outputs": [
-    {
-     "name": "stderr",
-     "output_type": "stream",
-     "text": [
-      "/mnt/ps/home/CORP/safiye.celik/.pyenv/versions/eben/lib/python3.10/site-packages/scvi/_settings.py:63: UserWarning: Since v1.0.0, scvi-tools no longer uses a random seed by default. Run `scvi.settings.seed = 0` to reproduce results from previous versions.\n",
-      "  self.seed = seed\n",
-      "/mnt/ps/home/CORP/safiye.celik/.pyenv/versions/eben/lib/python3.10/site-packages/scvi/_settings.py:70: UserWarning: Setting `dl_pin_memory_gpu_training` is deprecated in v1.0 and will be removed in v1.1. Please pass in `pin_memory` to the data loaders instead.\n",
-      "  self.dl_pin_memory_gpu_training = (\n",
-      "/mnt/ps/home/CORP/safiye.celik/.pyenv/versions/eben/lib/python3.10/site-packages/tqdm/auto.py:21: TqdmWarning: IProgress not found. Please update jupyter and ipywidgets. See https://ipywidgets.readthedocs.io/en/stable/user_install.html\n",
-      "  from .autonotebook import tqdm as notebook_tqdm\n"
-     ]
-    },
-    {
-     "name": "stdout",
-     "output_type": "stream",
-     "text": [
-      "[(0.01, 0.99), (0.02, 0.98), (0.03, 0.97), (0.04, 0.96), (0.05, 0.95), (0.06, 0.94), (0.07, 0.93), (0.08, 0.92), (0.09, 0.91), (0.1, 0.9)]\n"
-     ]
-    }
-   ],
+   "outputs": [],
    "source": [
     "from efaar_benchmarking.data_loading import load_replogle\n",
     "from efaar_benchmarking.efaar import *\n",
@@ -51,16 +31,7 @@
    "execution_count": null,
    "id": "fc927454",
    "metadata": {},
-<<<<<<< HEAD
-   "outputs": [
-    {
-     "name": "stdout",
-     "output_type": "stream",
-     "text": [
-      "128\n"
-     ]
-    }
-   ],
+   "outputs": [],
    "source": [
     "pc_counts = [128, 256, 512, 1024]\n",
     "all_embeddings_pre_agg = {}\n",
@@ -96,39 +67,12 @@
     "        print(metrics.groupby('source')['recall_0.05_0.95'].mean())\n",
     "        all_metrics[f\"GWPS {k}\"] = metrics\n",
     "    plot_recall(all_metrics, right_sided=right_sided, title=\"Right tail only\" if right_sided else \"Both tails\")"
-=======
-   "outputs": [],
-   "source": [
-    "maps2build = [\"PCA-CS\", \"scVI-CS\", \"scVI-TVN\"]\n",
-    "for m in maps2build:\n",
-    "    if m in [\"scVI-CS\", \"scVI-TVN\"]:\n",
-    "        adata = load_replogle(\"genome_wide\", \"raw\") # use for scVI Embeddings\n",
-    "        embeddings = embed_by_scvi_anndata(adata) # scVI Embeddings\n",
-    "        metadata = adata.obs\n",
-    "        fn = tvn_on_controls if \"TVN\" in m else centerscale_on_controls\n",
-    "        embeddings = fn(embeddings, metadata, pert_col=REPLOGLE_PERT_LABEL_COL, control_key=REPLOGLE_CONTROL_PERT_LABEL)\n",
-    "    else:\n",
-    "        adata = load_replogle(\"genome_wide\", \"normalized\") # use for PCA Embeddings\n",
-    "        embeddings = embed_by_pca_anndata(adata) # PCA Embeddings\n",
-    "        metadata = adata.obs\n",
-    "        embeddings = centerscale_on_controls(embeddings, metadata, pert_col=REPLOGLE_PERT_LABEL_COL, control_key=REPLOGLE_CONTROL_PERT_LABEL)\n",
-    "    # consistency_pvals = univariate_consistency_benchmark(embeddings, metadata, pert_col=REPLOGLE_PERT_LABEL_COL, keys_to_drop=[REPLOGLE_CONTROL_PERT_LABEL])\n",
-    "    map_data = aggregate(embeddings, metadata, pert_col=REPLOGLE_PERT_LABEL_COL, control_key=REPLOGLE_CONTROL_PERT_LABEL)\n",
-    "    for right_sided in [False]:\n",
-    "        metrics = multivariate_benchmark(map_data, recall_thr_pairs=recall_threshold_pairs, pert_col=REPLOGLE_PERT_LABEL_COL, n_null_samples = 10000, n_iterations = 1, right_sided=right_sided)\n",
-    "        plot_recall({f'GWPS {m}': metrics}, right_sided=right_sided, title=\"Right tail only\" if right_sided else \"Both tails\")\n",
-    "        print(metrics.groupby('source')['recall_0.05_0.95'].mean())"
->>>>>>> cbb798d9
    ]
   },
   {
    "cell_type": "code",
    "execution_count": null,
-<<<<<<< HEAD
    "id": "a1271fd7-1473-4728-b539-c64d6d7b3ac4",
-=======
-   "id": "73b7fabb",
->>>>>>> cbb798d9
    "metadata": {},
    "outputs": [],
    "source": []
