{
 "cells": [
  {
   "cell_type": "markdown",
   "metadata": {},
   "source": [
    "Copyright 2023 Recursion\n",
    "\n",
    "Licensed under the Apache License, Version 2.0 (the \"License\");\n",
    "you may not use this file except in compliance with the License.\n",
    "You may obtain a copy of the License at\n",
    "\n",
    "http://www.apache.org/licenses/LICENSE-2.0\n",
    "\n",
    "Unless required by applicable law or agreed to in writing, software\n",
    "distributed under the License is distributed on an \"AS IS\" BASIS,\n",
    "WITHOUT WARRANTIES OR CONDITIONS OF ANY KIND, either express or implied.\n",
    "See the License for the specific language governing permissions and\n",
    "limitations under the License."
   ]
  },
  {
   "cell_type": "code",
<<<<<<< HEAD
   "execution_count": 3,
   "metadata": {
    "scrolled": true
   },
   "outputs": [
    {
     "name": "stdout",
     "output_type": "stream",
     "text": [
      "[(0.01, 0.99), (0.02, 0.98), (0.03, 0.97), (0.04, 0.96), (0.05, 0.95), (0.06, 0.94), (0.07, 0.93), (0.08, 0.92), (0.09, 0.91), (0.1, 0.9)]\n"
     ]
    }
   ],
=======
   "execution_count": null,
   "metadata": {
    "scrolled": true
   },
   "outputs": [],
>>>>>>> cbb798d9
   "source": [
    "from efaar_benchmarking.data_loading import load_cpg16_crispr\n",
    "from efaar_benchmarking.efaar import *\n",
    "from efaar_benchmarking.constants import *\n",
    "from efaar_benchmarking.benchmarking import univariate_consistency_benchmark, multivariate_benchmark\n",
    "from efaar_benchmarking.plotting import plot_recall\n",
    "\n",
    "recall_threshold_pairs = []\n",
    "start = 0.01\n",
    "end = 0.99\n",
    "step = 0.01\n",
    "\n",
    "while start <= .105 and end >= .895:\n",
    "    recall_threshold_pairs.append((round(start,2), round(end,2)))\n",
    "    start += step\n",
    "    end -= step\n",
    "\n",
    "print(recall_threshold_pairs)"
   ]
  },
  {
   "cell_type": "code",
<<<<<<< HEAD
   "execution_count": 4,
   "metadata": {},
   "outputs": [
    {
     "ename": "KeyboardInterrupt",
     "evalue": "",
     "output_type": "error",
     "traceback": [
      "\u001b[0;31m---------------------------------------------------------------------------\u001b[0m",
      "\u001b[0;31mKeyboardInterrupt\u001b[0m                         Traceback (most recent call last)",
      "Cell \u001b[0;32mIn[4], line 3\u001b[0m\n\u001b[1;32m      1\u001b[0m pc_counts \u001b[38;5;241m=\u001b[39m [\u001b[38;5;241m128\u001b[39m, \u001b[38;5;241m256\u001b[39m, \u001b[38;5;241m512\u001b[39m, \u001b[38;5;241m1024\u001b[39m, \u001b[38;5;241m2048\u001b[39m]\n\u001b[1;32m      2\u001b[0m all_embeddings_pre_agg \u001b[38;5;241m=\u001b[39m {}\n\u001b[0;32m----> 3\u001b[0m features, metadata \u001b[38;5;241m=\u001b[39m \u001b[43mload_cpg16_crispr\u001b[49m\u001b[43m(\u001b[49m\u001b[43m)\u001b[49m \u001b[38;5;66;03m# loading may take some time if the files are not cached yet, depending on the speed of your internet connection\u001b[39;00m\n\u001b[1;32m      4\u001b[0m features, metadata \u001b[38;5;241m=\u001b[39m filter_cell_profiler_features(features, metadata)\n\u001b[1;32m      6\u001b[0m \u001b[38;5;66;03m# Raw CP features\u001b[39;00m\n",
      "File \u001b[0;32m~/EFAAR_benchmarking/efaar_benchmarking/data_loading.py:133\u001b[0m, in \u001b[0;36mload_cpg16_crispr\u001b[0;34m(data_path)\u001b[0m\n\u001b[1;32m    131\u001b[0m             features\u001b[38;5;241m.\u001b[39mappend(future\u001b[38;5;241m.\u001b[39mresult())\n\u001b[1;32m    132\u001b[0m     pd\u001b[38;5;241m.\u001b[39mconcat(features)\u001b[38;5;241m.\u001b[39mto_parquet(features_file_path)\n\u001b[0;32m--> 133\u001b[0m features \u001b[38;5;241m=\u001b[39m \u001b[43mpd\u001b[49m\u001b[38;5;241;43m.\u001b[39;49m\u001b[43mread_parquet\u001b[49m\u001b[43m(\u001b[49m\u001b[43mfeatures_file_path\u001b[49m\u001b[43m)\u001b[49m\u001b[38;5;241m.\u001b[39mdropna(axis\u001b[38;5;241m=\u001b[39m\u001b[38;5;241m1\u001b[39m)\n\u001b[1;32m    134\u001b[0m metadata_cols \u001b[38;5;241m=\u001b[39m metadata\u001b[38;5;241m.\u001b[39mcolumns\n\u001b[1;32m    135\u001b[0m merged_data \u001b[38;5;241m=\u001b[39m metadata\u001b[38;5;241m.\u001b[39mmerge(features, on\u001b[38;5;241m=\u001b[39m[\u001b[38;5;124m\"\u001b[39m\u001b[38;5;124mMetadata_Source\u001b[39m\u001b[38;5;124m\"\u001b[39m, \u001b[38;5;124m\"\u001b[39m\u001b[38;5;124mMetadata_Plate\u001b[39m\u001b[38;5;124m\"\u001b[39m, \u001b[38;5;124m\"\u001b[39m\u001b[38;5;124mMetadata_Well\u001b[39m\u001b[38;5;124m\"\u001b[39m])\n",
      "File \u001b[0;32m~/.pyenv/versions/eben/lib/python3.10/site-packages/pandas/io/parquet.py:670\u001b[0m, in \u001b[0;36mread_parquet\u001b[0;34m(path, engine, columns, storage_options, use_nullable_dtypes, dtype_backend, filesystem, filters, **kwargs)\u001b[0m\n\u001b[1;32m    667\u001b[0m     use_nullable_dtypes \u001b[38;5;241m=\u001b[39m \u001b[38;5;28;01mFalse\u001b[39;00m\n\u001b[1;32m    668\u001b[0m check_dtype_backend(dtype_backend)\n\u001b[0;32m--> 670\u001b[0m \u001b[38;5;28;01mreturn\u001b[39;00m \u001b[43mimpl\u001b[49m\u001b[38;5;241;43m.\u001b[39;49m\u001b[43mread\u001b[49m\u001b[43m(\u001b[49m\n\u001b[1;32m    671\u001b[0m \u001b[43m    \u001b[49m\u001b[43mpath\u001b[49m\u001b[43m,\u001b[49m\n\u001b[1;32m    672\u001b[0m \u001b[43m    \u001b[49m\u001b[43mcolumns\u001b[49m\u001b[38;5;241;43m=\u001b[39;49m\u001b[43mcolumns\u001b[49m\u001b[43m,\u001b[49m\n\u001b[1;32m    673\u001b[0m \u001b[43m    \u001b[49m\u001b[43mfilters\u001b[49m\u001b[38;5;241;43m=\u001b[39;49m\u001b[43mfilters\u001b[49m\u001b[43m,\u001b[49m\n\u001b[1;32m    674\u001b[0m \u001b[43m    \u001b[49m\u001b[43mstorage_options\u001b[49m\u001b[38;5;241;43m=\u001b[39;49m\u001b[43mstorage_options\u001b[49m\u001b[43m,\u001b[49m\n\u001b[1;32m    675\u001b[0m \u001b[43m    \u001b[49m\u001b[43muse_nullable_dtypes\u001b[49m\u001b[38;5;241;43m=\u001b[39;49m\u001b[43muse_nullable_dtypes\u001b[49m\u001b[43m,\u001b[49m\n\u001b[1;32m    676\u001b[0m \u001b[43m    \u001b[49m\u001b[43mdtype_backend\u001b[49m\u001b[38;5;241;43m=\u001b[39;49m\u001b[43mdtype_backend\u001b[49m\u001b[43m,\u001b[49m\n\u001b[1;32m    677\u001b[0m \u001b[43m    \u001b[49m\u001b[43mfilesystem\u001b[49m\u001b[38;5;241;43m=\u001b[39;49m\u001b[43mfilesystem\u001b[49m\u001b[43m,\u001b[49m\n\u001b[1;32m    678\u001b[0m \u001b[43m    \u001b[49m\u001b[38;5;241;43m*\u001b[39;49m\u001b[38;5;241;43m*\u001b[39;49m\u001b[43mkwargs\u001b[49m\u001b[43m,\u001b[49m\n\u001b[1;32m    679\u001b[0m \u001b[43m\u001b[49m\u001b[43m)\u001b[49m\n",
      "File \u001b[0;32m~/.pyenv/versions/eben/lib/python3.10/site-packages/pandas/io/parquet.py:272\u001b[0m, in \u001b[0;36mPyArrowImpl.read\u001b[0;34m(self, path, columns, filters, use_nullable_dtypes, dtype_backend, storage_options, filesystem, **kwargs)\u001b[0m\n\u001b[1;32m    265\u001b[0m path_or_handle, handles, filesystem \u001b[38;5;241m=\u001b[39m _get_path_or_handle(\n\u001b[1;32m    266\u001b[0m     path,\n\u001b[1;32m    267\u001b[0m     filesystem,\n\u001b[1;32m    268\u001b[0m     storage_options\u001b[38;5;241m=\u001b[39mstorage_options,\n\u001b[1;32m    269\u001b[0m     mode\u001b[38;5;241m=\u001b[39m\u001b[38;5;124m\"\u001b[39m\u001b[38;5;124mrb\u001b[39m\u001b[38;5;124m\"\u001b[39m,\n\u001b[1;32m    270\u001b[0m )\n\u001b[1;32m    271\u001b[0m \u001b[38;5;28;01mtry\u001b[39;00m:\n\u001b[0;32m--> 272\u001b[0m     pa_table \u001b[38;5;241m=\u001b[39m \u001b[38;5;28;43mself\u001b[39;49m\u001b[38;5;241;43m.\u001b[39;49m\u001b[43mapi\u001b[49m\u001b[38;5;241;43m.\u001b[39;49m\u001b[43mparquet\u001b[49m\u001b[38;5;241;43m.\u001b[39;49m\u001b[43mread_table\u001b[49m\u001b[43m(\u001b[49m\n\u001b[1;32m    273\u001b[0m \u001b[43m        \u001b[49m\u001b[43mpath_or_handle\u001b[49m\u001b[43m,\u001b[49m\n\u001b[1;32m    274\u001b[0m \u001b[43m        \u001b[49m\u001b[43mcolumns\u001b[49m\u001b[38;5;241;43m=\u001b[39;49m\u001b[43mcolumns\u001b[49m\u001b[43m,\u001b[49m\n\u001b[1;32m    275\u001b[0m \u001b[43m        \u001b[49m\u001b[43mfilesystem\u001b[49m\u001b[38;5;241;43m=\u001b[39;49m\u001b[43mfilesystem\u001b[49m\u001b[43m,\u001b[49m\n\u001b[1;32m    276\u001b[0m \u001b[43m        \u001b[49m\u001b[43mfilters\u001b[49m\u001b[38;5;241;43m=\u001b[39;49m\u001b[43mfilters\u001b[49m\u001b[43m,\u001b[49m\n\u001b[1;32m    277\u001b[0m \u001b[43m        \u001b[49m\u001b[38;5;241;43m*\u001b[39;49m\u001b[38;5;241;43m*\u001b[39;49m\u001b[43mkwargs\u001b[49m\u001b[43m,\u001b[49m\n\u001b[1;32m    278\u001b[0m \u001b[43m    \u001b[49m\u001b[43m)\u001b[49m\n\u001b[1;32m    279\u001b[0m     result \u001b[38;5;241m=\u001b[39m pa_table\u001b[38;5;241m.\u001b[39mto_pandas(\u001b[38;5;241m*\u001b[39m\u001b[38;5;241m*\u001b[39mto_pandas_kwargs)\n\u001b[1;32m    281\u001b[0m     \u001b[38;5;28;01mif\u001b[39;00m manager \u001b[38;5;241m==\u001b[39m \u001b[38;5;124m\"\u001b[39m\u001b[38;5;124marray\u001b[39m\u001b[38;5;124m\"\u001b[39m:\n",
      "File \u001b[0;32m~/.pyenv/versions/eben/lib/python3.10/site-packages/pyarrow/parquet/core.py:3003\u001b[0m, in \u001b[0;36mread_table\u001b[0;34m(source, columns, use_threads, metadata, schema, use_pandas_metadata, read_dictionary, memory_map, buffer_size, partitioning, filesystem, filters, use_legacy_dataset, ignore_prefixes, pre_buffer, coerce_int96_timestamp_unit, decryption_properties, thrift_string_size_limit, thrift_container_size_limit)\u001b[0m\n\u001b[1;32m   2992\u001b[0m         \u001b[38;5;66;03m# TODO test that source is not a directory or a list\u001b[39;00m\n\u001b[1;32m   2993\u001b[0m         dataset \u001b[38;5;241m=\u001b[39m ParquetFile(\n\u001b[1;32m   2994\u001b[0m             source, metadata\u001b[38;5;241m=\u001b[39mmetadata, read_dictionary\u001b[38;5;241m=\u001b[39mread_dictionary,\n\u001b[1;32m   2995\u001b[0m             memory_map\u001b[38;5;241m=\u001b[39mmemory_map, buffer_size\u001b[38;5;241m=\u001b[39mbuffer_size,\n\u001b[0;32m   (...)\u001b[0m\n\u001b[1;32m   3000\u001b[0m             thrift_container_size_limit\u001b[38;5;241m=\u001b[39mthrift_container_size_limit,\n\u001b[1;32m   3001\u001b[0m         )\n\u001b[0;32m-> 3003\u001b[0m     \u001b[38;5;28;01mreturn\u001b[39;00m \u001b[43mdataset\u001b[49m\u001b[38;5;241;43m.\u001b[39;49m\u001b[43mread\u001b[49m\u001b[43m(\u001b[49m\u001b[43mcolumns\u001b[49m\u001b[38;5;241;43m=\u001b[39;49m\u001b[43mcolumns\u001b[49m\u001b[43m,\u001b[49m\u001b[43m \u001b[49m\u001b[43muse_threads\u001b[49m\u001b[38;5;241;43m=\u001b[39;49m\u001b[43muse_threads\u001b[49m\u001b[43m,\u001b[49m\n\u001b[1;32m   3004\u001b[0m \u001b[43m                        \u001b[49m\u001b[43muse_pandas_metadata\u001b[49m\u001b[38;5;241;43m=\u001b[39;49m\u001b[43muse_pandas_metadata\u001b[49m\u001b[43m)\u001b[49m\n\u001b[1;32m   3006\u001b[0m warnings\u001b[38;5;241m.\u001b[39mwarn(\n\u001b[1;32m   3007\u001b[0m     \u001b[38;5;124m\"\u001b[39m\u001b[38;5;124mPassing \u001b[39m\u001b[38;5;124m'\u001b[39m\u001b[38;5;124muse_legacy_dataset=True\u001b[39m\u001b[38;5;124m'\u001b[39m\u001b[38;5;124m to get the legacy behaviour is \u001b[39m\u001b[38;5;124m\"\u001b[39m\n\u001b[1;32m   3008\u001b[0m     \u001b[38;5;124m\"\u001b[39m\u001b[38;5;124mdeprecated as of pyarrow 8.0.0, and the legacy implementation will \u001b[39m\u001b[38;5;124m\"\u001b[39m\n\u001b[1;32m   3009\u001b[0m     \u001b[38;5;124m\"\u001b[39m\u001b[38;5;124mbe removed in a future version.\u001b[39m\u001b[38;5;124m\"\u001b[39m,\n\u001b[1;32m   3010\u001b[0m     \u001b[38;5;167;01mFutureWarning\u001b[39;00m, stacklevel\u001b[38;5;241m=\u001b[39m\u001b[38;5;241m2\u001b[39m)\n\u001b[1;32m   3012\u001b[0m \u001b[38;5;28;01mif\u001b[39;00m ignore_prefixes \u001b[38;5;129;01mis\u001b[39;00m \u001b[38;5;129;01mnot\u001b[39;00m \u001b[38;5;28;01mNone\u001b[39;00m:\n",
      "File \u001b[0;32m~/.pyenv/versions/eben/lib/python3.10/site-packages/pyarrow/parquet/core.py:2631\u001b[0m, in \u001b[0;36m_ParquetDatasetV2.read\u001b[0;34m(self, columns, use_threads, use_pandas_metadata)\u001b[0m\n\u001b[1;32m   2623\u001b[0m         index_columns \u001b[38;5;241m=\u001b[39m [\n\u001b[1;32m   2624\u001b[0m             col \u001b[38;5;28;01mfor\u001b[39;00m col \u001b[38;5;129;01min\u001b[39;00m _get_pandas_index_columns(metadata)\n\u001b[1;32m   2625\u001b[0m             \u001b[38;5;28;01mif\u001b[39;00m \u001b[38;5;129;01mnot\u001b[39;00m \u001b[38;5;28misinstance\u001b[39m(col, \u001b[38;5;28mdict\u001b[39m)\n\u001b[1;32m   2626\u001b[0m         ]\n\u001b[1;32m   2627\u001b[0m         columns \u001b[38;5;241m=\u001b[39m (\n\u001b[1;32m   2628\u001b[0m             \u001b[38;5;28mlist\u001b[39m(columns) \u001b[38;5;241m+\u001b[39m \u001b[38;5;28mlist\u001b[39m(\u001b[38;5;28mset\u001b[39m(index_columns) \u001b[38;5;241m-\u001b[39m \u001b[38;5;28mset\u001b[39m(columns))\n\u001b[1;32m   2629\u001b[0m         )\n\u001b[0;32m-> 2631\u001b[0m table \u001b[38;5;241m=\u001b[39m \u001b[38;5;28;43mself\u001b[39;49m\u001b[38;5;241;43m.\u001b[39;49m\u001b[43m_dataset\u001b[49m\u001b[38;5;241;43m.\u001b[39;49m\u001b[43mto_table\u001b[49m\u001b[43m(\u001b[49m\n\u001b[1;32m   2632\u001b[0m \u001b[43m    \u001b[49m\u001b[43mcolumns\u001b[49m\u001b[38;5;241;43m=\u001b[39;49m\u001b[43mcolumns\u001b[49m\u001b[43m,\u001b[49m\u001b[43m \u001b[49m\u001b[38;5;28;43mfilter\u001b[39;49m\u001b[38;5;241;43m=\u001b[39;49m\u001b[38;5;28;43mself\u001b[39;49m\u001b[38;5;241;43m.\u001b[39;49m\u001b[43m_filter_expression\u001b[49m\u001b[43m,\u001b[49m\n\u001b[1;32m   2633\u001b[0m \u001b[43m    \u001b[49m\u001b[43muse_threads\u001b[49m\u001b[38;5;241;43m=\u001b[39;49m\u001b[43muse_threads\u001b[49m\n\u001b[1;32m   2634\u001b[0m \u001b[43m\u001b[49m\u001b[43m)\u001b[49m\n\u001b[1;32m   2636\u001b[0m \u001b[38;5;66;03m# if use_pandas_metadata, restore the pandas metadata (which gets\u001b[39;00m\n\u001b[1;32m   2637\u001b[0m \u001b[38;5;66;03m# lost if doing a specific `columns` selection in to_table)\u001b[39;00m\n\u001b[1;32m   2638\u001b[0m \u001b[38;5;28;01mif\u001b[39;00m use_pandas_metadata:\n",
      "\u001b[0;31mKeyboardInterrupt\u001b[0m: "
     ]
    }
   ],
=======
   "execution_count": null,
   "metadata": {},
   "outputs": [],
>>>>>>> cbb798d9
   "source": [
    "pc_counts = [128, 256, 512, 1024, 2048]\n",
    "all_embeddings_pre_agg = {}\n",
    "features, metadata = load_cpg16_crispr() # loading may take some time if the files are not cached yet, depending on the speed of your internet connection\n",
    "features, metadata = filter_cell_profiler_features(features, metadata)\n",
<<<<<<< HEAD
    "\n",
    "# Raw CP features\n",
    "all_embeddings_pre_agg[\"CP\"] = features.values\n",
    "all_embeddings_pre_agg[\"CP-CS\"] = centerscale_on_controls(features.values, metadata, pert_col=JUMP_PERT_LABEL_COL, control_key=JUMP_CONTROL_PERT_LABEL)\n",
    "\n",
    "### PCA embeddings with different PC counts and alignment\n",
    "for pcc in pc_counts:\n",
    "    print(pcc)\n",
    "    embeddings = embed_by_pca(features.values, metadata, variance_or_ncomp=pcc, plate_col=JUMP_PLATE_COL)\n",
    "    for k, fn in {f\"CP-PCA{pcc}-CS\": centerscale_on_controls, f\"CP-PCA{pcc}-TVN\": tvn_on_controls}.items():\n",
    "        all_embeddings_pre_agg[k] = fn(embeddings, metadata, pert_col=JUMP_PERT_LABEL_COL, control_key=JUMP_CONTROL_PERT_LABEL)\n",
    "\n",
    "### Aggregate and compute metrics\n",
    "for right_sided in [False]:\n",
    "    all_metrics = {}\n",
    "    for k, embeddings in all_embeddings_pre_agg.items():\n",
    "        # consistency_pvals = univariate_consistency_benchmark(embeddings, metadata, pert_col=JUMP_PERT_LABEL_COL, keys_to_drop=[JUMP_CONTROL_PERT_LABEL, 'no-guide'])\n",
    "        map_data = aggregate(embeddings, metadata, pert_col=JUMP_PERT_LABEL_COL, control_key=JUMP_CONTROL_PERT_LABEL)\n",
    "        metrics = multivariate_benchmark(map_data, recall_thr_pairs=recall_threshold_pairs, pert_col=JUMP_PERT_LABEL_COL, n_null_samples = 10000, n_iterations = 1, right_sided=right_sided)\n",
    "        print(k)\n",
    "        print(metrics.groupby('source')['recall_0.05_0.95'].mean())\n",
    "        all_metrics[f\"JUMP {k}\"] = metrics\n",
    "    plot_recall(all_metrics, right_sided=right_sided, title=\"Right tail only\" if right_sided else \"Both tails\")"
=======
    "maps2build = [\"CP\", \"CP-PCA-CS\", \"CP-PCA-TVN\"]\n",
    "for m in maps2build:\n",
    "    if m in [\"CP-PCA-CS\", \"CP-PCA-TVN\"]:\n",
    "        embeddings = embed_by_pca(features.values, metadata, variance_or_ncomp=.98, plate_col=JUMP_PLATE_COL)\n",
    "        fn = tvn_on_controls if \"TVN\" in m else centerscale_on_controls\n",
    "        embeddings = fn(embeddings, metadata, pert_col=JUMP_PERT_LABEL_COL, control_key=JUMP_CONTROL_PERT_LABEL)\n",
    "    else:\n",
    "        embeddings = features.values\n",
    "    # consistency_pvals = univariate_consistency_benchmark(embeddings, metadata, pert_col=JUMP_PERT_LABEL_COL, keys_to_drop=[JUMP_CONTROL_PERT_LABEL, 'no-guide'])\n",
    "    map_data = aggregate(embeddings, metadata, pert_col=JUMP_PERT_LABEL_COL, control_key=JUMP_CONTROL_PERT_LABEL)\n",
    "    for right_sided in [False]:\n",
    "        metrics = multivariate_benchmark(map_data, recall_thr_pairs=recall_threshold_pairs, pert_col=JUMP_PERT_LABEL_COL, n_null_samples = 10000, n_iterations = 1, right_sided=right_sided)\n",
    "        # plot_recall({f'JUMP {m}': metrics}, right_sided=right_sided, title=\"Right tail only\" if right_sided else \"Both tails\")\n",
    "        print(metrics.groupby('source')['recall_0.05_0.95'].mean())"
>>>>>>> cbb798d9
   ]
  },
  {
   "cell_type": "code",
   "execution_count": null,
   "metadata": {},
   "outputs": [],
   "source": []
  }
 ],
 "metadata": {
  "kernelspec": {
   "display_name": "eben",
   "language": "python",
   "name": "eben"
  },
  "language_info": {
   "codemirror_mode": {
    "name": "ipython",
    "version": 3
   },
   "file_extension": ".py",
   "mimetype": "text/x-python",
   "name": "python",
   "nbconvert_exporter": "python",
   "pygments_lexer": "ipython3",
   "version": "3.10.4"
  },
  "vscode": {
   "interpreter": {
    "hash": "76625b1555297b59510801a3c242617467e10a4258d8e87339c2a63948eedfe8"
   }
  }
 },
 "nbformat": 4,
 "nbformat_minor": 4
}<|MERGE_RESOLUTION|>--- conflicted
+++ resolved
@@ -21,27 +21,11 @@
   },
   {
    "cell_type": "code",
-<<<<<<< HEAD
-   "execution_count": 3,
-   "metadata": {
-    "scrolled": true
-   },
-   "outputs": [
-    {
-     "name": "stdout",
-     "output_type": "stream",
-     "text": [
-      "[(0.01, 0.99), (0.02, 0.98), (0.03, 0.97), (0.04, 0.96), (0.05, 0.95), (0.06, 0.94), (0.07, 0.93), (0.08, 0.92), (0.09, 0.91), (0.1, 0.9)]\n"
-     ]
-    }
-   ],
-=======
    "execution_count": null,
    "metadata": {
     "scrolled": true
    },
    "outputs": [],
->>>>>>> cbb798d9
    "source": [
     "from efaar_benchmarking.data_loading import load_cpg16_crispr\n",
     "from efaar_benchmarking.efaar import *\n",
@@ -64,38 +48,14 @@
   },
   {
    "cell_type": "code",
-<<<<<<< HEAD
-   "execution_count": 4,
-   "metadata": {},
-   "outputs": [
-    {
-     "ename": "KeyboardInterrupt",
-     "evalue": "",
-     "output_type": "error",
-     "traceback": [
-      "\u001b[0;31m---------------------------------------------------------------------------\u001b[0m",
-      "\u001b[0;31mKeyboardInterrupt\u001b[0m                         Traceback (most recent call last)",
-      "Cell \u001b[0;32mIn[4], line 3\u001b[0m\n\u001b[1;32m      1\u001b[0m pc_counts \u001b[38;5;241m=\u001b[39m [\u001b[38;5;241m128\u001b[39m, \u001b[38;5;241m256\u001b[39m, \u001b[38;5;241m512\u001b[39m, \u001b[38;5;241m1024\u001b[39m, \u001b[38;5;241m2048\u001b[39m]\n\u001b[1;32m      2\u001b[0m all_embeddings_pre_agg \u001b[38;5;241m=\u001b[39m {}\n\u001b[0;32m----> 3\u001b[0m features, metadata \u001b[38;5;241m=\u001b[39m \u001b[43mload_cpg16_crispr\u001b[49m\u001b[43m(\u001b[49m\u001b[43m)\u001b[49m \u001b[38;5;66;03m# loading may take some time if the files are not cached yet, depending on the speed of your internet connection\u001b[39;00m\n\u001b[1;32m      4\u001b[0m features, metadata \u001b[38;5;241m=\u001b[39m filter_cell_profiler_features(features, metadata)\n\u001b[1;32m      6\u001b[0m \u001b[38;5;66;03m# Raw CP features\u001b[39;00m\n",
-      "File \u001b[0;32m~/EFAAR_benchmarking/efaar_benchmarking/data_loading.py:133\u001b[0m, in \u001b[0;36mload_cpg16_crispr\u001b[0;34m(data_path)\u001b[0m\n\u001b[1;32m    131\u001b[0m             features\u001b[38;5;241m.\u001b[39mappend(future\u001b[38;5;241m.\u001b[39mresult())\n\u001b[1;32m    132\u001b[0m     pd\u001b[38;5;241m.\u001b[39mconcat(features)\u001b[38;5;241m.\u001b[39mto_parquet(features_file_path)\n\u001b[0;32m--> 133\u001b[0m features \u001b[38;5;241m=\u001b[39m \u001b[43mpd\u001b[49m\u001b[38;5;241;43m.\u001b[39;49m\u001b[43mread_parquet\u001b[49m\u001b[43m(\u001b[49m\u001b[43mfeatures_file_path\u001b[49m\u001b[43m)\u001b[49m\u001b[38;5;241m.\u001b[39mdropna(axis\u001b[38;5;241m=\u001b[39m\u001b[38;5;241m1\u001b[39m)\n\u001b[1;32m    134\u001b[0m metadata_cols \u001b[38;5;241m=\u001b[39m metadata\u001b[38;5;241m.\u001b[39mcolumns\n\u001b[1;32m    135\u001b[0m merged_data \u001b[38;5;241m=\u001b[39m metadata\u001b[38;5;241m.\u001b[39mmerge(features, on\u001b[38;5;241m=\u001b[39m[\u001b[38;5;124m\"\u001b[39m\u001b[38;5;124mMetadata_Source\u001b[39m\u001b[38;5;124m\"\u001b[39m, \u001b[38;5;124m\"\u001b[39m\u001b[38;5;124mMetadata_Plate\u001b[39m\u001b[38;5;124m\"\u001b[39m, \u001b[38;5;124m\"\u001b[39m\u001b[38;5;124mMetadata_Well\u001b[39m\u001b[38;5;124m\"\u001b[39m])\n",
-      "File \u001b[0;32m~/.pyenv/versions/eben/lib/python3.10/site-packages/pandas/io/parquet.py:670\u001b[0m, in \u001b[0;36mread_parquet\u001b[0;34m(path, engine, columns, storage_options, use_nullable_dtypes, dtype_backend, filesystem, filters, **kwargs)\u001b[0m\n\u001b[1;32m    667\u001b[0m     use_nullable_dtypes \u001b[38;5;241m=\u001b[39m \u001b[38;5;28;01mFalse\u001b[39;00m\n\u001b[1;32m    668\u001b[0m check_dtype_backend(dtype_backend)\n\u001b[0;32m--> 670\u001b[0m \u001b[38;5;28;01mreturn\u001b[39;00m \u001b[43mimpl\u001b[49m\u001b[38;5;241;43m.\u001b[39;49m\u001b[43mread\u001b[49m\u001b[43m(\u001b[49m\n\u001b[1;32m    671\u001b[0m \u001b[43m    \u001b[49m\u001b[43mpath\u001b[49m\u001b[43m,\u001b[49m\n\u001b[1;32m    672\u001b[0m \u001b[43m    \u001b[49m\u001b[43mcolumns\u001b[49m\u001b[38;5;241;43m=\u001b[39;49m\u001b[43mcolumns\u001b[49m\u001b[43m,\u001b[49m\n\u001b[1;32m    673\u001b[0m \u001b[43m    \u001b[49m\u001b[43mfilters\u001b[49m\u001b[38;5;241;43m=\u001b[39;49m\u001b[43mfilters\u001b[49m\u001b[43m,\u001b[49m\n\u001b[1;32m    674\u001b[0m \u001b[43m    \u001b[49m\u001b[43mstorage_options\u001b[49m\u001b[38;5;241;43m=\u001b[39;49m\u001b[43mstorage_options\u001b[49m\u001b[43m,\u001b[49m\n\u001b[1;32m    675\u001b[0m \u001b[43m    \u001b[49m\u001b[43muse_nullable_dtypes\u001b[49m\u001b[38;5;241;43m=\u001b[39;49m\u001b[43muse_nullable_dtypes\u001b[49m\u001b[43m,\u001b[49m\n\u001b[1;32m    676\u001b[0m \u001b[43m    \u001b[49m\u001b[43mdtype_backend\u001b[49m\u001b[38;5;241;43m=\u001b[39;49m\u001b[43mdtype_backend\u001b[49m\u001b[43m,\u001b[49m\n\u001b[1;32m    677\u001b[0m \u001b[43m    \u001b[49m\u001b[43mfilesystem\u001b[49m\u001b[38;5;241;43m=\u001b[39;49m\u001b[43mfilesystem\u001b[49m\u001b[43m,\u001b[49m\n\u001b[1;32m    678\u001b[0m \u001b[43m    \u001b[49m\u001b[38;5;241;43m*\u001b[39;49m\u001b[38;5;241;43m*\u001b[39;49m\u001b[43mkwargs\u001b[49m\u001b[43m,\u001b[49m\n\u001b[1;32m    679\u001b[0m \u001b[43m\u001b[49m\u001b[43m)\u001b[49m\n",
-      "File \u001b[0;32m~/.pyenv/versions/eben/lib/python3.10/site-packages/pandas/io/parquet.py:272\u001b[0m, in \u001b[0;36mPyArrowImpl.read\u001b[0;34m(self, path, columns, filters, use_nullable_dtypes, dtype_backend, storage_options, filesystem, **kwargs)\u001b[0m\n\u001b[1;32m    265\u001b[0m path_or_handle, handles, filesystem \u001b[38;5;241m=\u001b[39m _get_path_or_handle(\n\u001b[1;32m    266\u001b[0m     path,\n\u001b[1;32m    267\u001b[0m     filesystem,\n\u001b[1;32m    268\u001b[0m     storage_options\u001b[38;5;241m=\u001b[39mstorage_options,\n\u001b[1;32m    269\u001b[0m     mode\u001b[38;5;241m=\u001b[39m\u001b[38;5;124m\"\u001b[39m\u001b[38;5;124mrb\u001b[39m\u001b[38;5;124m\"\u001b[39m,\n\u001b[1;32m    270\u001b[0m )\n\u001b[1;32m    271\u001b[0m \u001b[38;5;28;01mtry\u001b[39;00m:\n\u001b[0;32m--> 272\u001b[0m     pa_table \u001b[38;5;241m=\u001b[39m \u001b[38;5;28;43mself\u001b[39;49m\u001b[38;5;241;43m.\u001b[39;49m\u001b[43mapi\u001b[49m\u001b[38;5;241;43m.\u001b[39;49m\u001b[43mparquet\u001b[49m\u001b[38;5;241;43m.\u001b[39;49m\u001b[43mread_table\u001b[49m\u001b[43m(\u001b[49m\n\u001b[1;32m    273\u001b[0m \u001b[43m        \u001b[49m\u001b[43mpath_or_handle\u001b[49m\u001b[43m,\u001b[49m\n\u001b[1;32m    274\u001b[0m \u001b[43m        \u001b[49m\u001b[43mcolumns\u001b[49m\u001b[38;5;241;43m=\u001b[39;49m\u001b[43mcolumns\u001b[49m\u001b[43m,\u001b[49m\n\u001b[1;32m    275\u001b[0m \u001b[43m        \u001b[49m\u001b[43mfilesystem\u001b[49m\u001b[38;5;241;43m=\u001b[39;49m\u001b[43mfilesystem\u001b[49m\u001b[43m,\u001b[49m\n\u001b[1;32m    276\u001b[0m \u001b[43m        \u001b[49m\u001b[43mfilters\u001b[49m\u001b[38;5;241;43m=\u001b[39;49m\u001b[43mfilters\u001b[49m\u001b[43m,\u001b[49m\n\u001b[1;32m    277\u001b[0m \u001b[43m        \u001b[49m\u001b[38;5;241;43m*\u001b[39;49m\u001b[38;5;241;43m*\u001b[39;49m\u001b[43mkwargs\u001b[49m\u001b[43m,\u001b[49m\n\u001b[1;32m    278\u001b[0m \u001b[43m    \u001b[49m\u001b[43m)\u001b[49m\n\u001b[1;32m    279\u001b[0m     result \u001b[38;5;241m=\u001b[39m pa_table\u001b[38;5;241m.\u001b[39mto_pandas(\u001b[38;5;241m*\u001b[39m\u001b[38;5;241m*\u001b[39mto_pandas_kwargs)\n\u001b[1;32m    281\u001b[0m     \u001b[38;5;28;01mif\u001b[39;00m manager \u001b[38;5;241m==\u001b[39m \u001b[38;5;124m\"\u001b[39m\u001b[38;5;124marray\u001b[39m\u001b[38;5;124m\"\u001b[39m:\n",
-      "File \u001b[0;32m~/.pyenv/versions/eben/lib/python3.10/site-packages/pyarrow/parquet/core.py:3003\u001b[0m, in \u001b[0;36mread_table\u001b[0;34m(source, columns, use_threads, metadata, schema, use_pandas_metadata, read_dictionary, memory_map, buffer_size, partitioning, filesystem, filters, use_legacy_dataset, ignore_prefixes, pre_buffer, coerce_int96_timestamp_unit, decryption_properties, thrift_string_size_limit, thrift_container_size_limit)\u001b[0m\n\u001b[1;32m   2992\u001b[0m         \u001b[38;5;66;03m# TODO test that source is not a directory or a list\u001b[39;00m\n\u001b[1;32m   2993\u001b[0m         dataset \u001b[38;5;241m=\u001b[39m ParquetFile(\n\u001b[1;32m   2994\u001b[0m             source, metadata\u001b[38;5;241m=\u001b[39mmetadata, read_dictionary\u001b[38;5;241m=\u001b[39mread_dictionary,\n\u001b[1;32m   2995\u001b[0m             memory_map\u001b[38;5;241m=\u001b[39mmemory_map, buffer_size\u001b[38;5;241m=\u001b[39mbuffer_size,\n\u001b[0;32m   (...)\u001b[0m\n\u001b[1;32m   3000\u001b[0m             thrift_container_size_limit\u001b[38;5;241m=\u001b[39mthrift_container_size_limit,\n\u001b[1;32m   3001\u001b[0m         )\n\u001b[0;32m-> 3003\u001b[0m     \u001b[38;5;28;01mreturn\u001b[39;00m \u001b[43mdataset\u001b[49m\u001b[38;5;241;43m.\u001b[39;49m\u001b[43mread\u001b[49m\u001b[43m(\u001b[49m\u001b[43mcolumns\u001b[49m\u001b[38;5;241;43m=\u001b[39;49m\u001b[43mcolumns\u001b[49m\u001b[43m,\u001b[49m\u001b[43m \u001b[49m\u001b[43muse_threads\u001b[49m\u001b[38;5;241;43m=\u001b[39;49m\u001b[43muse_threads\u001b[49m\u001b[43m,\u001b[49m\n\u001b[1;32m   3004\u001b[0m \u001b[43m                        \u001b[49m\u001b[43muse_pandas_metadata\u001b[49m\u001b[38;5;241;43m=\u001b[39;49m\u001b[43muse_pandas_metadata\u001b[49m\u001b[43m)\u001b[49m\n\u001b[1;32m   3006\u001b[0m warnings\u001b[38;5;241m.\u001b[39mwarn(\n\u001b[1;32m   3007\u001b[0m     \u001b[38;5;124m\"\u001b[39m\u001b[38;5;124mPassing \u001b[39m\u001b[38;5;124m'\u001b[39m\u001b[38;5;124muse_legacy_dataset=True\u001b[39m\u001b[38;5;124m'\u001b[39m\u001b[38;5;124m to get the legacy behaviour is \u001b[39m\u001b[38;5;124m\"\u001b[39m\n\u001b[1;32m   3008\u001b[0m     \u001b[38;5;124m\"\u001b[39m\u001b[38;5;124mdeprecated as of pyarrow 8.0.0, and the legacy implementation will \u001b[39m\u001b[38;5;124m\"\u001b[39m\n\u001b[1;32m   3009\u001b[0m     \u001b[38;5;124m\"\u001b[39m\u001b[38;5;124mbe removed in a future version.\u001b[39m\u001b[38;5;124m\"\u001b[39m,\n\u001b[1;32m   3010\u001b[0m     \u001b[38;5;167;01mFutureWarning\u001b[39;00m, stacklevel\u001b[38;5;241m=\u001b[39m\u001b[38;5;241m2\u001b[39m)\n\u001b[1;32m   3012\u001b[0m \u001b[38;5;28;01mif\u001b[39;00m ignore_prefixes \u001b[38;5;129;01mis\u001b[39;00m \u001b[38;5;129;01mnot\u001b[39;00m \u001b[38;5;28;01mNone\u001b[39;00m:\n",
-      "File \u001b[0;32m~/.pyenv/versions/eben/lib/python3.10/site-packages/pyarrow/parquet/core.py:2631\u001b[0m, in \u001b[0;36m_ParquetDatasetV2.read\u001b[0;34m(self, columns, use_threads, use_pandas_metadata)\u001b[0m\n\u001b[1;32m   2623\u001b[0m         index_columns \u001b[38;5;241m=\u001b[39m [\n\u001b[1;32m   2624\u001b[0m             col \u001b[38;5;28;01mfor\u001b[39;00m col \u001b[38;5;129;01min\u001b[39;00m _get_pandas_index_columns(metadata)\n\u001b[1;32m   2625\u001b[0m             \u001b[38;5;28;01mif\u001b[39;00m \u001b[38;5;129;01mnot\u001b[39;00m \u001b[38;5;28misinstance\u001b[39m(col, \u001b[38;5;28mdict\u001b[39m)\n\u001b[1;32m   2626\u001b[0m         ]\n\u001b[1;32m   2627\u001b[0m         columns \u001b[38;5;241m=\u001b[39m (\n\u001b[1;32m   2628\u001b[0m             \u001b[38;5;28mlist\u001b[39m(columns) \u001b[38;5;241m+\u001b[39m \u001b[38;5;28mlist\u001b[39m(\u001b[38;5;28mset\u001b[39m(index_columns) \u001b[38;5;241m-\u001b[39m \u001b[38;5;28mset\u001b[39m(columns))\n\u001b[1;32m   2629\u001b[0m         )\n\u001b[0;32m-> 2631\u001b[0m table \u001b[38;5;241m=\u001b[39m \u001b[38;5;28;43mself\u001b[39;49m\u001b[38;5;241;43m.\u001b[39;49m\u001b[43m_dataset\u001b[49m\u001b[38;5;241;43m.\u001b[39;49m\u001b[43mto_table\u001b[49m\u001b[43m(\u001b[49m\n\u001b[1;32m   2632\u001b[0m \u001b[43m    \u001b[49m\u001b[43mcolumns\u001b[49m\u001b[38;5;241;43m=\u001b[39;49m\u001b[43mcolumns\u001b[49m\u001b[43m,\u001b[49m\u001b[43m \u001b[49m\u001b[38;5;28;43mfilter\u001b[39;49m\u001b[38;5;241;43m=\u001b[39;49m\u001b[38;5;28;43mself\u001b[39;49m\u001b[38;5;241;43m.\u001b[39;49m\u001b[43m_filter_expression\u001b[49m\u001b[43m,\u001b[49m\n\u001b[1;32m   2633\u001b[0m \u001b[43m    \u001b[49m\u001b[43muse_threads\u001b[49m\u001b[38;5;241;43m=\u001b[39;49m\u001b[43muse_threads\u001b[49m\n\u001b[1;32m   2634\u001b[0m \u001b[43m\u001b[49m\u001b[43m)\u001b[49m\n\u001b[1;32m   2636\u001b[0m \u001b[38;5;66;03m# if use_pandas_metadata, restore the pandas metadata (which gets\u001b[39;00m\n\u001b[1;32m   2637\u001b[0m \u001b[38;5;66;03m# lost if doing a specific `columns` selection in to_table)\u001b[39;00m\n\u001b[1;32m   2638\u001b[0m \u001b[38;5;28;01mif\u001b[39;00m use_pandas_metadata:\n",
-      "\u001b[0;31mKeyboardInterrupt\u001b[0m: "
-     ]
-    }
-   ],
-=======
    "execution_count": null,
    "metadata": {},
    "outputs": [],
->>>>>>> cbb798d9
    "source": [
     "pc_counts = [128, 256, 512, 1024, 2048]\n",
     "all_embeddings_pre_agg = {}\n",
     "features, metadata = load_cpg16_crispr() # loading may take some time if the files are not cached yet, depending on the speed of your internet connection\n",
     "features, metadata = filter_cell_profiler_features(features, metadata)\n",
-<<<<<<< HEAD
     "\n",
     "# Raw CP features\n",
     "all_embeddings_pre_agg[\"CP\"] = features.values\n",
@@ -119,22 +79,6 @@
     "        print(metrics.groupby('source')['recall_0.05_0.95'].mean())\n",
     "        all_metrics[f\"JUMP {k}\"] = metrics\n",
     "    plot_recall(all_metrics, right_sided=right_sided, title=\"Right tail only\" if right_sided else \"Both tails\")"
-=======
-    "maps2build = [\"CP\", \"CP-PCA-CS\", \"CP-PCA-TVN\"]\n",
-    "for m in maps2build:\n",
-    "    if m in [\"CP-PCA-CS\", \"CP-PCA-TVN\"]:\n",
-    "        embeddings = embed_by_pca(features.values, metadata, variance_or_ncomp=.98, plate_col=JUMP_PLATE_COL)\n",
-    "        fn = tvn_on_controls if \"TVN\" in m else centerscale_on_controls\n",
-    "        embeddings = fn(embeddings, metadata, pert_col=JUMP_PERT_LABEL_COL, control_key=JUMP_CONTROL_PERT_LABEL)\n",
-    "    else:\n",
-    "        embeddings = features.values\n",
-    "    # consistency_pvals = univariate_consistency_benchmark(embeddings, metadata, pert_col=JUMP_PERT_LABEL_COL, keys_to_drop=[JUMP_CONTROL_PERT_LABEL, 'no-guide'])\n",
-    "    map_data = aggregate(embeddings, metadata, pert_col=JUMP_PERT_LABEL_COL, control_key=JUMP_CONTROL_PERT_LABEL)\n",
-    "    for right_sided in [False]:\n",
-    "        metrics = multivariate_benchmark(map_data, recall_thr_pairs=recall_threshold_pairs, pert_col=JUMP_PERT_LABEL_COL, n_null_samples = 10000, n_iterations = 1, right_sided=right_sided)\n",
-    "        # plot_recall({f'JUMP {m}': metrics}, right_sided=right_sided, title=\"Right tail only\" if right_sided else \"Both tails\")\n",
-    "        print(metrics.groupby('source')['recall_0.05_0.95'].mean())"
->>>>>>> cbb798d9
    ]
   },
   {
