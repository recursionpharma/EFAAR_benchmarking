# EFAAR_benchmarking

This library enables computation and retrieval of metrics to benchmark a whole-genome perturbative map created by the pipeline.
Metrics that can be computed using this repo are pairwise gene-gene recall for the Reactome, HuMAP, CORUM, SIGNOR, and StringDB datasets which
are publicly available (see `efaar_benchmarking/benchmark_annotations/LICENSE` for terms of use for each source).

By default, we do not filter on perturbation fingerprint, although filtering is available through the parameters to the `benchmark` function.
We compute the metrics for three different random seeds used to generate empirical null entities.

See our bioRxiv paper for the details: `https://www.biorxiv.org/content/10.1101/2022.12.09.519400v1`

Here are the descriptions for the constants used in the code to configure and control various aspects of the benchmarking process:

`BENCHMARK_DATA_DIR`: The directory path to the benchmark annotations data. It is obtained using the resources module from the importlib package.

`BENCHMARK_SOURCES`: A list of benchmark sources, including "Reactome", "HuMAP", "CORUM", "SIGNOR", and "StringDB".

`PERT_LABEL_COL`: The column name for the gene perturbation labels.

`CONTROL_PERT_LABEL`: The perturbation label value for the control perturbation units.

`PERT_SIG_PVAL_COL`: The column name for the perturbation p-value.

`PERT_SIG_PVAL_THR`: The threshold value for the perturbation p-value.

`RECALL_PERC_THRS`: A list of tuples of two floats between 0 and 1 representing the threshold pair (lower threshold, upper threshold) for calculating recall.

`RANDOM_SEED`: The random seed value used for random number generation for sampling the null distribution.

`RANDOM_COUNT`: The number of runs for benchmarking to compute error in metrics.

`N_NULL_SAMPLES`: The number of null samples used in benchmarking.

`MIN_REQ_ENT_CNT`: The minimum required number of entities for benchmarking.

## Installation

This package is installable via `pip`.

```bash
pip install efaar_benchmarking
```

## Example code:

```from efaar_benchmarking.data_loading import load_replogle
from efaar_benchmarking.efaar import embed_by_scvi, align_by_centering, aggregate_by_mean
from efaar_benchmarking.benchmarking import benchmark
from efaar_benchmarking.plotting import plot_recall

<<<<<<< HEAD
adata = load_replogle("essential", "raw")
=======
adata = load_replogle("genome_wide", "raw")
>>>>>>> 234d7f0d
metadata = adata.obs
embeddings_scvi = embed_by_scvi(adata)
embeddings_aligned = align_by_centering(embeddings_scvi, metadata)
map_data = aggregate_by_mean(embeddings_aligned, metadata)
metrics = benchmark(map_data,
recall_thr_pairs=[(0.01,0.99),(0.02,0.98),(0.03,0.97),(0.04,0.96),(0.05,0.95),(0.06,0.94),(0.07,0.93),(0.08,0.92),(0.09,0.91),(0.1,0.9)])
plot_recall(metrics["summary"])
```

## References
**Reactome:**

_Gillespie, M., Jassal, B., Stephan, R., Milacic, M., Rothfels, K., Senff-Ribeiro, A., Griss, J., Sevilla, C., Matthews, L., Gong, C., et al. (2022). The reactome pathway knowledgebase 2022. Nucleic Acids Res. 50, D687–D692. 10.1093/nar/gkab1028._

**CORUM:**

_Giurgiu, M., Reinhard, J., Brauner, B., Dunger-Kaltenbach, I., Fobo, G., Frishman, G., Montrone, C., and Ruepp, A. (2019). CORUM: the comprehensive resource of mammalian protein complexes-2019. Nucleic Acids Res. 47, D559–D563. 10.1093/nar/gky973._

**HuMAP:**

_Drew, K., Wallingford, J.B., and Marcotte, E.M. (2021). hu.MAP 2.0: integration of over 15,000 proteomic experiments builds a global compendium of human multiprotein assemblies. Mol. Syst. Biol. 17, e10016. 10.15252/msb.202010016._

**SIGNOR:**
<<<<<<< HEAD

_Licata, L., Lo Surdo, P., Iannuccelli, M., Palma, A., Micarelli, E., Perfetto, L., Peluso, D., Calderone, A., Castagnoli, L., and Cesareni, G. (2019). SIGNOR 2.0, the SIGnaling Network Open Resource 2.0: 2019 update. Nucleic Acids Research. 10.1093/nar/gkz949._

**StringDB:**

=======
_Licata, L., Lo Surdo, P., Iannuccelli, M., Palma, A., Micarelli, E., Perfetto, L., Peluso, D., Calderone, A., Castagnoli, L., and Cesareni, G. (2019). SIGNOR 2.0, the SIGnaling Network Open Resource 2.0: 2019 update. Nucleic Acids Research. 10.1093/nar/gkz949._

**StringDB:**
>>>>>>> 234d7f0d
_von Mering C, Jensen LJ, Snel B, Hooper SD, Krupp M, Foglierini M, Jouffre N, Huynen MA, Bork P. STRING: known and predicted protein-protein associations, integrated and transferred across organisms. Nucleic Acids Res. 2005 Jan 1;33(Database issue):D433-7. doi: 10.1093/nar/gki005._<|MERGE_RESOLUTION|>--- conflicted
+++ resolved
@@ -48,11 +48,7 @@
 from efaar_benchmarking.benchmarking import benchmark
 from efaar_benchmarking.plotting import plot_recall
 
-<<<<<<< HEAD
-adata = load_replogle("essential", "raw")
-=======
 adata = load_replogle("genome_wide", "raw")
->>>>>>> 234d7f0d
 metadata = adata.obs
 embeddings_scvi = embed_by_scvi(adata)
 embeddings_aligned = align_by_centering(embeddings_scvi, metadata)
@@ -76,15 +72,9 @@
 _Drew, K., Wallingford, J.B., and Marcotte, E.M. (2021). hu.MAP 2.0: integration of over 15,000 proteomic experiments builds a global compendium of human multiprotein assemblies. Mol. Syst. Biol. 17, e10016. 10.15252/msb.202010016._
 
 **SIGNOR:**
-<<<<<<< HEAD
 
 _Licata, L., Lo Surdo, P., Iannuccelli, M., Palma, A., Micarelli, E., Perfetto, L., Peluso, D., Calderone, A., Castagnoli, L., and Cesareni, G. (2019). SIGNOR 2.0, the SIGnaling Network Open Resource 2.0: 2019 update. Nucleic Acids Research. 10.1093/nar/gkz949._
 
 **StringDB:**
 
-=======
-_Licata, L., Lo Surdo, P., Iannuccelli, M., Palma, A., Micarelli, E., Perfetto, L., Peluso, D., Calderone, A., Castagnoli, L., and Cesareni, G. (2019). SIGNOR 2.0, the SIGnaling Network Open Resource 2.0: 2019 update. Nucleic Acids Research. 10.1093/nar/gkz949._
-
-**StringDB:**
->>>>>>> 234d7f0d
 _von Mering C, Jensen LJ, Snel B, Hooper SD, Krupp M, Foglierini M, Jouffre N, Huynen MA, Bork P. STRING: known and predicted protein-protein associations, integrated and transferred across organisms. Nucleic Acids Res. 2005 Jan 1;33(Database issue):D433-7. doi: 10.1093/nar/gki005._