--- conflicted
+++ resolved
@@ -7,11 +7,7 @@
 import pandas as pd
 from geomloss import SamplesLoss
 from joblib import Parallel, delayed
-<<<<<<< HEAD
 from scipy.stats import hypergeom, ks_2samp
-=======
-from scipy.stats import ks_2samp
->>>>>>> 1a66ee58
 from sklearn.metrics.pairwise import cosine_similarity
 from sklearn.utils import Bunch
 from torch import from_numpy
@@ -200,22 +196,8 @@
     Returns:
         pd.DataFrame: DataFrame containing query metrics.
     """
-<<<<<<< HEAD
     if batch_col is None:
-        print("No-batch version of this function is not implemented yet. Please provide a batch column.")
-    else:
-        rng = np.random.default_rng(random_seed)
-        cardinalities_df = (
-            metadata[metadata[pert_col] != control_key]
-            .groupby(by=[pert_col, batch_col], observed=True)
-            .size()
-            .reset_index(name="count")
-        )
-        df_perts = (
-            cardinalities_df.groupby(by=pert_col, observed=True)[[batch_col, "count"]]
-            .apply(lambda x: list(map(tuple, x.values)))
-            .reset_index()
-=======
+        raise ValueError("batch_col=None option is yet to be implemented. Please provide a batch column.")
     if control_key in keys_to_drop:
         raise ValueError("control_key should not be in keys_to_drop.")
     indices = ~metadata[pert_col].isin(keys_to_drop)
@@ -247,7 +229,6 @@
         null_dist = Parallel(n_jobs=n_jobs)(
             delayed(univariate_distance_metric_null)(np.random.default_rng(random_seed + r), af, len(gf))
             for r in range(n_samples)
->>>>>>> 1a66ee58
         )
         met, pv = univariate_distance_metric(gf, cf, null_dist)  # type: ignore[misc]
         query_metrics.append([pert, met, pv])
@@ -524,7 +505,6 @@
     return pd.concat(metrics_lst, ignore_index=True)
 
 
-<<<<<<< HEAD
 def get_benchmark_clusters(benchmark_data_dir: str, source: str = "CORUM", min_genes: int = 1):
     """
     Retrieves benchmark clusters from a file.
@@ -549,19 +529,6 @@
                     result_dict[key] = genes_set
     else:
         raise ValueError(f"Invalid benchmark source {source} provided.")
-=======
-def get_benchmark_clusters(benchmark_data_dir: str, src: str, min_genes: int = 10):
-    file_path = Path(benchmark_data_dir).joinpath(src + "_clusters.tsv")
-    result_dict = {}
-    with open(file_path) as file:
-        for line in file:
-            parts = line.strip().split("\t")
-            if len(parts) == 2:
-                key, genes_str = parts
-                genes_set = set(genes_str.split())
-                if len(genes_set) >= min_genes:
-                    result_dict[key] = genes_set
->>>>>>> 1a66ee58
     return result_dict
 
 
@@ -572,7 +539,6 @@
     benchmark_data_dir: str = cst.BENCHMARK_DATA_DIR,
     min_genes: int = 10,
 ):
-<<<<<<< HEAD
     """
     Perform benchmarking of a map based on known biological cluster of perturbations.
 
@@ -593,12 +559,6 @@
     print(len(benchmark_clusters), "clusters are used from the benchmark source", source)
     results = []
     for k, cluster in benchmark_clusters.items():
-=======
-    bench_dict = get_benchmark_clusters(benchmark_data_dir, source)
-    print(len(bench_dict), "clusters are used from the benchmark source", source)
-    results = []
-    for k, cluster in bench_dict.items():
->>>>>>> 1a66ee58
         cluster_data = map_data.features[map_data.metadata[pert_col].isin(cluster)]
         if len(cluster_data) < min_genes:
             continue
@@ -632,7 +592,6 @@
             "ks_stat",
             "ks_pval",
         ],
-<<<<<<< HEAD
     )
 
 
@@ -704,7 +663,4 @@
             print(f"{pert2} does not exist in this map.")
         return pert1_rels.head(topx)
     else:
-        return pert1_rels.head(topx), pert1_rels[pert1_rels["pert"] == pert2].index[0] + 1, cosi.loc[pert1, pert2]
-=======
-    )
->>>>>>> 1a66ee58
+        return pert1_rels.head(topx), pert1_rels[pert1_rels["pert"] == pert2].index[0] + 1, cosi.loc[pert1, pert2]