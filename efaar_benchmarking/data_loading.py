import os
import shutil
import tempfile
import zipfile
from concurrent.futures import ThreadPoolExecutor, as_completed

import numpy as np
import pandas as pd
import scanpy as sc
import wget

from efaar_benchmarking.constants import PERISCOPE_BATCH_COL


def load_periscope(cell_type="HeLa", normalized=True) -> tuple[pd.DataFrame, pd.DataFrame]:
    """
    Load PERISCOPE (cpg0021) data for a specific cell type.
    Find more information about the dataset here: https://www.biorxiv.org/content/10.1101/2023.08.06.552164v1
    The files containing metadata and CellProfiler features are downloaded from here:
        https://cellpainting-gallery.s3.amazonaws.com/index.html#cpg0021-periscope/

    Parameters:
    cell_type (str, optional): The cell type to load data for. Defaults to "HeLa".
    normalized (bool, optional): Whether to load normalized data. Defaults to True.

    Returns:
    tuple[pd.DataFrame, pd.DataFrame]: A tuple containing two DataFrames named `features` and `metadata`,
        representing the loaded data.
    """
    per_data_all = []
    cp_feature_source_formatter = "s3://cellpainting-gallery/cpg0021-periscope/broad/workspace/profiles/{cell_type}/"
    if cell_type == "A549":
        plates = ["A", "B", "C", "D", "E", "F", "G", "H", "N"]
        if normalized:
            filename_formatter = "20200805_A549_WG_Screen_guide_normalized_ALLBATCHES___CP186{plate}___ALLWELLS.csv.gz"
        else:
            filename_formatter = "20200805_A549_WG_Screen_guide_ALLBATCHES___CP186{plate}___ALLWELLS.csv.gz"
    elif cell_type == "HeLa":
        plates = ["A", "B", "D", "F", "H", "J", "K", "L", "N"]
        if normalized:
            filename_formatter = "20210422_6W_CP257_guide_normalized_ALLBATCHES___CP257{plate}___ALLWELLS.csv.gz"
        else:
            filename_formatter = "20210422_6W_CP257_guide_ALLBATCHES___CP257{plate}___ALLWELLS.csv.gz"
    else:
        raise ValueError("cell_type must be either HeLa or A549")
    cp_feature_source_formatter += filename_formatter

    with ThreadPoolExecutor(max_workers=10) as executer:
        future_to_plate = {
            executer.submit(
                lambda path: pd.read_csv(path, compression="gzip", storage_options={"anon": True}),
                cp_feature_source_formatter.format(cell_type=cell_type, plate=plate),
            ): plate
            for plate in plates
        }
        for future in as_completed(future_to_plate):
            per_data = future.result()
            per_data[PERISCOPE_BATCH_COL] = future_to_plate[future]
            per_data_all.append(per_data)

    per_data_all = pd.concat(per_data_all)
<<<<<<< HEAD
    mcols = ["Metadata_Foci_Barcode_MatchedTo_GeneCode", "Metadata_Foci_Barcode_MatchedTo_Barcode", PERISCOPE_BATCH_COL]
=======
    mcols = ["Metadata_Foci_Barcode_MatchedTo_GeneCode", "Metadata_Foci_Barcode_MatchedTo_Barcode", PERISCOPE_PLATE_COL]
>>>>>>> 8b4e08ff
    metadata = per_data_all[mcols]  # type: ignore[call-overload]
    features = per_data_all.drop(mcols, axis=1).dropna(axis=1)  # type: ignore[attr-defined]
    return features, metadata


def load_cpg16_crispr(data_path: str = "data/") -> tuple[pd.DataFrame, pd.DataFrame]:
    """
    Load and return the JUMP-CP (cpg0016) CRISPR dataset CellProfiler features.
    Find more information about the dataset here: https://www.biorxiv.org/content/10.1101/2023.03.23.534023v2
    We download the metadata first, filter it to CRISPR plates, and load the features for these plates only.
    The metadata is downloaded from here:
        https://zenodo.org/records/7661296/files/jump-cellpainting/metadata-v0.5.0.zip?download=1
    The CellProfiler features corresponding to the appropriate plates are loaded from here:
        https://cellpainting-gallery.s3.amazonaws.com/index.html#cpg0016-jump/

    Parameters:
    data_path (str): Path to the directory containing the dataset files.

    Returns:
    tuple[pd.DataFrame, pd.DataFrame]: A tuple containing two DataFrames named `features` and `metadata`,
        representing the loaded data.
    """
    metadata_source_path = "https://zenodo.org/records/7661296/files/jump-cellpainting/datasets-v0.5.0.zip?download=1"
    plate_file_name = "plate.csv.gz"
    well_file_name = "well.csv.gz"
    crispr_file_name = "crispr.csv.gz"
    plate_file_path = os.path.join(data_path, plate_file_name)
    well_file_path = os.path.join(data_path, well_file_name)
    crispr_file_path = os.path.join(data_path, crispr_file_name)
    if not (os.path.exists(plate_file_path) and os.path.exists(well_file_path) and os.path.exists(crispr_file_path)):
        path_to_zip_file = os.path.join(data_path, "tmp.zip")
        wget.download(metadata_source_path, path_to_zip_file)
        with zipfile.ZipFile(path_to_zip_file, "r") as zip_ref:
            for name in zip_ref.namelist():
                if name.endswith(plate_file_name) or name.endswith(well_file_name) or name.endswith(crispr_file_name):
                    with tempfile.TemporaryDirectory() as temp_dir:
                        zip_ref.extract(name, temp_dir)
                        shutil.move(os.path.join(temp_dir, name), os.path.join(data_path, os.path.basename(name)))
        os.remove(path_to_zip_file)

    plates = pd.read_csv(plate_file_path)
    crispr_plates = plates.query("Metadata_PlateType=='CRISPR'")
    wells = pd.read_csv(well_file_path)
    well_plate = wells.merge(crispr_plates, on=["Metadata_Source", "Metadata_Plate"])
    crispr = pd.read_csv(crispr_file_path)
    metadata = well_plate.merge(crispr, on="Metadata_JCP2022")

    cp_feature_source_formatter = (
        "s3://cellpainting-gallery/cpg0016-jump/"
        "{Metadata_Source}/workspace/profiles/"
        "{Metadata_Batch}/{Metadata_Plate}/{Metadata_Plate}.parquet"
    )

    features_file_path = os.path.join(data_path, "cpg_features.parquet")
    if not os.path.exists(features_file_path):
        cripsr_plates = metadata[
            ["Metadata_Source", "Metadata_Batch", "Metadata_Plate", "Metadata_PlateType"]
        ].drop_duplicates()
        features = []
        with ThreadPoolExecutor(max_workers=10) as executer:
            future_to_plate = {
                executer.submit(
                    lambda path: pd.read_parquet(path, storage_options={"anon": True}),
                    cp_feature_source_formatter.format(**row.to_dict()),
                ): cp_feature_source_formatter.format(**row.to_dict())
                for _, row in cripsr_plates.iterrows()
            }
            for future in as_completed(future_to_plate):
                features.append(future.result())
        pd.concat(features).to_parquet(features_file_path)
    features = pd.read_parquet(features_file_path).dropna(axis=1)
    metadata_cols = metadata.columns
    merged_data = metadata.merge(features, on=["Metadata_Source", "Metadata_Plate", "Metadata_Well"])
    return merged_data.drop(columns=metadata_cols), merged_data[metadata_cols]


def load_replogle(gene_type: str, data_type: str, data_path: str = "data/") -> sc.AnnData:
    """
    Load Replogle et al. 2022 single-cell RNA-seq data for K562 cells.
    Find more information about the dataset here: https://pubmed.ncbi.nlm.nih.gov/35688146/
    Four types of K562 data and downloaded using the links at:
        plus.figshare.com/articles/dataset/_Mapping_information-rich_genotype-phenotype_landscapes_with_genome-scale_Perturb-seq_Replogle_et_al_2022_processed_Perturb-seq_datasets/20029387

    Parameters:
    gene_type (str): Type of genes to load. Must be either 'essential' or 'genome_wide'.
    data_type (str): Type of data to load. Must be either 'raw' or 'normalized'.
        Normalized means Z-normalized by gemgroup.
    data_path (str): Path to the directory where the data will be downloaded and saved.

    Returns:
    Anndata object containing the single-cell RNA-seq data.
    """
    if gene_type == "essential":
        if data_type == "raw":
            filename = "K562_essential_raw_singlecell_01.h5ad"
            src = "https://ndownloader.figshare.com/files/35773219"
        elif data_type == "normalized":
            filename = "K562_essential_normalized_singlecell_01.h5ad"
            src = "https://ndownloader.figshare.com/files/35773075"
        else:
            raise ValueError("data_type must be either raw or normalized")

    elif gene_type == "genome_wide":
        if data_type == "raw":
            filename = "K562_gwps_raw_singlecell_01.h5ad"
            src = "https://ndownloader.figshare.com/files/35775507"
        elif data_type == "normalized":
            filename = "K562_gwps_normalized_singlecell_01.h5ad"
            src = "https://ndownloader.figshare.com/files/35774440"
        else:
            raise ValueError("data_type must be either raw or normalized")

    else:
        raise ValueError("gene_type must be either essential or genome_wide")

    fn = os.path.join(data_path, filename)
    if not os.path.exists(fn):
        wget.download(src, fn)

    adata = sc.read_h5ad(fn)
    adata = adata[:, np.all(~np.isnan(adata.X) & ~np.isinf(adata.X), axis=0)]
    return adata<|MERGE_RESOLUTION|>--- conflicted
+++ resolved
@@ -59,13 +59,9 @@
             per_data_all.append(per_data)
 
     per_data_all = pd.concat(per_data_all)
-<<<<<<< HEAD
     mcols = ["Metadata_Foci_Barcode_MatchedTo_GeneCode", "Metadata_Foci_Barcode_MatchedTo_Barcode", PERISCOPE_BATCH_COL]
-=======
-    mcols = ["Metadata_Foci_Barcode_MatchedTo_GeneCode", "Metadata_Foci_Barcode_MatchedTo_Barcode", PERISCOPE_PLATE_COL]
->>>>>>> 8b4e08ff
-    metadata = per_data_all[mcols]  # type: ignore[call-overload]
-    features = per_data_all.drop(mcols, axis=1).dropna(axis=1)  # type: ignore[attr-defined]
+    metadata = per_data_all[mcols]  # type: ignore[call-overload]  # type: ignore[call-overload]
+    features = per_data_all.drop(mcols, axis=1).dropna(axis=1)  # type: ignore[attr-defined]  # type: ignore[attr-defined]
     return features, metadata
 
 
