import os

import scanpy as sc
<<<<<<< HEAD
import numpy as np
=======
import wget
>>>>>>> e64437b6


def load_replogle(gene_type, data_type, data_path="data/"):
    """
    Load Replogle et al. 2020 single-cell RNA-seq data for K562 cells.

    Parameters:
    gene_type (str): Type of genes to load. Must be either 'essential' or 'genome_wide'.
    data_type (str): Type of data to load. Must be either 'raw' or 'normalized'.
    data_path (str): Path to the directory where the data will be downloaded and saved.

    Returns:
    Anndata object containing the single-cell RNA-seq data.
    """
    if gene_type == "essential":
        if data_type == "raw":
            filename = "K562_essential_raw_singlecell_01.h5ad"
            src = "https://ndownloader.figshare.com/files/35773219"
        elif data_type == "normalized":
            filename = "K562_essential_normalized_singlecell_01.h5ad"
            src = "https://ndownloader.figshare.com/files/35773075"
        else:
            raise ValueError("data_type must be either raw or normalized")

    elif gene_type == "genome_wide":
        if data_type == "raw":
            filename = "K562_gwps_raw_singlecell_01.h5ad"
            src = "https://ndownloader.figshare.com/files/35775507"
        elif data_type == "normalized":
            filename = "K562_gwps_normalized_singlecell_01.h5ad"
            src = "https://ndownloader.figshare.com/files/35773217"
        else:
            raise ValueError("data_type must be either raw or normalized")

    else:
        raise ValueError("gene_type must be either essential or genome_wide")

    if not os.path.exists(data_path + filename):
        wget.download(src, data_path + filename)

    adata = sc.read_h5ad(data_path + filename)
    adata.X = np.nan_to_num(adata.X)
    return adata<|MERGE_RESOLUTION|>--- conflicted
+++ resolved
@@ -1,12 +1,7 @@
 import os
-
+import wget
 import scanpy as sc
-<<<<<<< HEAD
 import numpy as np
-=======
-import wget
->>>>>>> e64437b6
-
 
 def load_replogle(gene_type, data_type, data_path="data/"):
     """
